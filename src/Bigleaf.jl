--- conflicted
+++ resolved
@@ -9,10 +9,6 @@
 using AstroLib
 using Suppressor
 using Missings
-<<<<<<< HEAD
-using Statistics
-=======
->>>>>>> ca9ebade
 
 
 export frac_hour
